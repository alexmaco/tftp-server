[package]
name = "tftp_server"
version = "0.1.0"
authors = ["Darin Minamoto <darinm223@gmail.com>"]
description = "A TFTP server implementation in Rust using mio"
repository = "https://github.com/DarinM223/tftp-server"
readme = "README.md"
keywords = ["network", "tftp", "protocol", "mio"]
license = "MIT"

[dependencies]
mio = "0.6"
rand = "0.3"
byteorder = "1.0"
log = "0.3.6"
env_logger = "0.4"
<<<<<<< HEAD
clap = "2.25"
=======
mio-more = { git = "https://github.com/carllerche/mio-more.git" }
>>>>>>> 2b05fec0

[dev-dependencies]
env_logger = "0.4"

[lib]
name = "tftp_server"
path = "src/lib.rs"

[[bin]]
name = "tftp_server_bin"
path = "src/bin.rs"

[[test]]
name = "tftp-packet-tests"
path = "tests/test_packet.rs"

[[test]]
name = "tftp-server-tests"
path = "tests/test_server.rs"
harness = false<|MERGE_RESOLUTION|>--- conflicted
+++ resolved
@@ -14,11 +14,8 @@
 byteorder = "1.0"
 log = "0.3.6"
 env_logger = "0.4"
-<<<<<<< HEAD
 clap = "2.25"
-=======
 mio-more = { git = "https://github.com/carllerche/mio-more.git" }
->>>>>>> 2b05fec0
 
 [dev-dependencies]
 env_logger = "0.4"
