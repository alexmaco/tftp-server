--- conflicted
+++ resolved
@@ -6,14 +6,9 @@
 use std::net::SocketAddr;
 use std::thread;
 use std::time::Duration;
-<<<<<<< HEAD
-use tftp_server::packet::{ErrorCode, DataBytes, Packet, PacketData, MAX_PACKET_SIZE};
+use tftp_server::packet::{ErrorCode, Packet, MAX_PACKET_SIZE};
 use tftp_server::server::{create_socket, Result, TftpServer};
-=======
-use tftp_server::packet::{ErrorCode, Packet, MAX_PACKET_SIZE};
-use tftp_server::server::{create_socket, incr_block_num, Result, TftpServer};
 use tftp_server::server::Read512;
->>>>>>> b3552db4
 
 const TIMEOUT: u64 = 3;
 
@@ -49,11 +44,7 @@
         mode: "octet".to_string(),
     };
     socket.send_to(
-<<<<<<< HEAD
-        init_packet.to_bytes()?.to_slice(),
-=======
-        init_packet.into_bytes()?.to_slice(),
->>>>>>> b3552db4
+        init_packet.into_bytes()?.to_slice(),
         server_addr,
     )?;
 
@@ -128,11 +119,7 @@
         mode: "octet".to_string(),
     };
     socket.send_to(
-<<<<<<< HEAD
-        init_packet.to_bytes()?.to_slice(),
-=======
-        init_packet.into_bytes()?.to_slice(),
->>>>>>> b3552db4
+        init_packet.into_bytes()?.to_slice(),
         server_addr,
     )?;
 
@@ -182,11 +169,7 @@
         mode: "octet".to_string(),
     };
     socket.send_to(
-<<<<<<< HEAD
-        init_packet.to_bytes()?.to_slice(),
-=======
-        init_packet.into_bytes()?.to_slice(),
->>>>>>> b3552db4
+        init_packet.into_bytes()?.to_slice(),
         server_addr,
     )?;
 
@@ -236,11 +219,7 @@
         mode: "octet".to_string(),
     };
     socket.send_to(
-<<<<<<< HEAD
-        init_packet.to_bytes()?.to_slice(),
-=======
-        init_packet.into_bytes()?.to_slice(),
->>>>>>> b3552db4
+        init_packet.into_bytes()?.to_slice(),
         server_addr,
     )?;
 
@@ -262,11 +241,7 @@
         mode: "octet".to_string(),
     };
     socket.send_to(
-<<<<<<< HEAD
-        init_packet.to_bytes()?.to_slice(),
-=======
-        init_packet.into_bytes()?.to_slice(),
->>>>>>> b3552db4
+        init_packet.into_bytes()?.to_slice(),
         server_addr,
     )?;
 
